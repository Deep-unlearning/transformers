--- conflicted
+++ resolved
@@ -423,11 +423,8 @@
         ("wavlm", "WavLMConfig"),
         ("whisper", "WhisperConfig"),
         ("xclip", "XCLIPConfig"),
-<<<<<<< HEAD
-        ("xcodec2", "XCodec2Config"),
-=======
         ("xcodec", "XcodecConfig"),
->>>>>>> 263d06fe
+        ("xcodec2", "Xcodec2Config"),
         ("xglm", "XGLMConfig"),
         ("xlm", "XLMConfig"),
         ("xlm-prophetnet", "XLMProphetNetConfig"),
@@ -867,11 +864,8 @@
         ("wavlm", "WavLM"),
         ("whisper", "Whisper"),
         ("xclip", "X-CLIP"),
-<<<<<<< HEAD
-        ("xcodec2", "X-codec2"),
-=======
         ("xcodec", "X-CODEC"),
->>>>>>> 263d06fe
+        ("xcodec2", "X-CODEC2"),
         ("xglm", "XGLM"),
         ("xlm", "XLM"),
         ("xlm-prophetnet", "XLM-ProphetNet"),
