--- conflicted
+++ resolved
@@ -362,11 +362,8 @@
     from .wavlm import *
     from .whisper import *
     from .x_clip import *
-<<<<<<< HEAD
+    from .xcodec import *
     from .xcodec2 import *
-=======
-    from .xcodec import *
->>>>>>> 263d06fe
     from .xglm import *
     from .xlm import *
     from .xlm_roberta import *
